--- conflicted
+++ resolved
@@ -20,13 +20,12 @@
 
 import (
 	"bufio"
-<<<<<<< HEAD
 	"fmt"
 	"os"
 	"strings"
 )
 
-func (agent *Agent) StartInterface() {
+func (agent *Agent) StartCLI() {
 	// Display agent information
 	fmt.Printf("Agent %s is ready.\n", agent.ID)
 	fmt.Printf("Listening for UDP on port %s and TCP on port %s. Accepting packets only from server at %s.\n", agent.UDPPort, agent.TCPPort, agent.ServerAddr)
@@ -46,16 +45,4 @@
 		// Handle other commands here if needed
 		fmt.Printf("Unknown command: %s\n", input)
 	}
-=======
-	"os"
-)
-
-func (agent *Agent) StartCLI() {
-	reader := bufio.NewReader(os.Stdin)
-
-	for {
-		reader.ReadString('\n')
-	}
-
->>>>>>> 7b83a91c
 }